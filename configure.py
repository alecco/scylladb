#!/usr/bin/env python3
# -*- coding: utf-8 -*-
#
# Copyright (C) 2015 ScyllaDB
#

#
# This file is part of Scylla.
#
# Scylla is free software: you can redistribute it and/or modify
# it under the terms of the GNU Affero General Public License as published by
# the Free Software Foundation, either version 3 of the License, or
# (at your option) any later version.
#
# Scylla is distributed in the hope that it will be useful,
# but WITHOUT ANY WARRANTY; without even the implied warranty of
# MERCHANTABILITY or FITNESS FOR A PARTICULAR PURPOSE.  See the
# GNU General Public License for more details.
#
# You should have received a copy of the GNU General Public License
# along with Scylla.  If not, see <http://www.gnu.org/licenses/>.
#

import argparse
import os
import platform
import re
import shlex
import subprocess
import sys
import tempfile
import textwrap
from distutils.spawn import find_executable

tempfile.tempdir = "./build/tmp"

configure_args = str.join(' ', [shlex.quote(x) for x in sys.argv[1:]])

for line in open('/etc/os-release'):
    key, _, value = line.partition('=')
    value = value.strip().strip('"')
    if key == 'ID':
        os_ids = [value]
    if key == 'ID_LIKE':
        os_ids += value.split(' ')


# distribution "internationalization", converting package names.
# Fedora name is key, values is distro -> package name dict.
i18n_xlat = {
    'boost-devel': {
        'debian': 'libboost-dev',
        'ubuntu': 'libboost-dev (libboost1.55-dev on 14.04)',
    },
}


def pkgname(name):
    if name in i18n_xlat:
        dict = i18n_xlat[name]
        for id in os_ids:
            if id in dict:
                return dict[id]
    return name


def get_flags():
    with open('/proc/cpuinfo') as f:
        for line in f:
            if line.strip():
                if line.rstrip('\n').startswith('flags'):
                    return re.sub(r'^flags\s+: ', '', line).split()


def add_tristate(arg_parser, name, dest, help):
    arg_parser.add_argument('--enable-' + name, dest=dest, action='store_true', default=None,
                            help='Enable ' + help)
    arg_parser.add_argument('--disable-' + name, dest=dest, action='store_false', default=None,
                            help='Disable ' + help)


def apply_tristate(var, test, note, missing):
    if (var is None) or var:
        if test():
            return True
        elif var is True:
            print(missing)
            sys.exit(1)
        else:
            print(note)
            return False
    return False


def have_pkg(package):
    return subprocess.call(['pkg-config', package]) == 0


def pkg_config(option, package):
    output = subprocess.check_output(['pkg-config', option, package])
    return output.decode('utf-8').strip()


def try_compile(compiler, source='', flags=[]):
    return try_compile_and_link(compiler, source, flags=flags + ['-c'])


def ensure_tmp_dir_exists():
    if not os.path.exists(tempfile.tempdir):
        os.makedirs(tempfile.tempdir)


def try_compile_and_link(compiler, source='', flags=[]):
    ensure_tmp_dir_exists()
    with tempfile.NamedTemporaryFile() as sfile:
        ofile = tempfile.mktemp()
        try:
            sfile.file.write(bytes(source, 'utf-8'))
            sfile.file.flush()
            # We can't write to /dev/null, since in some cases (-ftest-coverage) gcc will create an auxiliary
            # output file based on the name of the output file, and "/dev/null.gcsa" is not a good name
            return subprocess.call([compiler, '-x', 'c++', '-o', ofile, sfile.name] + args.user_cflags.split() + flags,
                                   stdout=subprocess.DEVNULL,
                                   stderr=subprocess.DEVNULL) == 0
        finally:
            if os.path.exists(ofile):
                os.unlink(ofile)


def flag_supported(flag, compiler):
    # gcc ignores -Wno-x even if it is not supported
    adjusted = re.sub('^-Wno-', '-W', flag)
    split = adjusted.split(' ')
    return try_compile(flags=['-Werror'] + split, compiler=compiler)


def debug_flag(compiler):
    src_with_auto = textwrap.dedent('''\
        template <typename T>
        struct x { auto f() {} };

        x<int> a;
        ''')
    if try_compile(source=src_with_auto, flags=['-g', '-std=gnu++1y'], compiler=compiler):
        return '-g'
    else:
        print('Note: debug information disabled; upgrade your compiler')
        return ''


def debug_compress_flag(compiler):
    if try_compile(compiler=compiler, flags=['-gz']):
        return '-gz'
    else:
        return ''


def gold_supported(compiler):
    src_main = 'int main(int argc, char **argv) { return 0; }'
    if try_compile_and_link(source=src_main, flags=['-fuse-ld=gold'], compiler=compiler):
        return '-fuse-ld=gold'
    else:
        print('Note: gold not found; using default system linker')
        return ''


def maybe_static(flag, libs):
    if flag and not args.static:
        libs = '-Wl,-Bstatic {} -Wl,-Bdynamic'.format(libs)
    return libs


class Thrift(object):
    def __init__(self, source, service):
        self.source = source
        self.service = service

    def generated(self, gen_dir):
        basename = os.path.splitext(os.path.basename(self.source))[0]
        files = [basename + '_' + ext
                 for ext in ['types.cpp', 'types.h', 'constants.cpp', 'constants.h']]
        files += [self.service + ext
                  for ext in ['.cpp', '.h']]
        return [os.path.join(gen_dir, file) for file in files]

    def headers(self, gen_dir):
        return [x for x in self.generated(gen_dir) if x.endswith('.h')]

    def sources(self, gen_dir):
        return [x for x in self.generated(gen_dir) if x.endswith('.cpp')]

    def objects(self, gen_dir):
        return [x.replace('.cpp', '.o') for x in self.sources(gen_dir)]

    def endswith(self, end):
        return self.source.endswith(end)


def default_target_arch():
    if platform.machine() in ['i386', 'i686', 'x86_64']:
        return 'westmere'   # support PCLMUL
    elif platform.machine() == 'aarch64':
        return 'armv8-a+crc+crypto'
    else:
        return ''


class Antlr3Grammar(object):
    def __init__(self, source):
        self.source = source

    def generated(self, gen_dir):
        basename = os.path.splitext(self.source)[0]
        files = [basename + ext
                 for ext in ['Lexer.cpp', 'Lexer.hpp', 'Parser.cpp', 'Parser.hpp']]
        return [os.path.join(gen_dir, file) for file in files]

    def headers(self, gen_dir):
        return [x for x in self.generated(gen_dir) if x.endswith('.hpp')]

    def sources(self, gen_dir):
        return [x for x in self.generated(gen_dir) if x.endswith('.cpp')]

    def objects(self, gen_dir):
        return [x.replace('.cpp', '.o') for x in self.sources(gen_dir)]

    def endswith(self, end):
        return self.source.endswith(end)


modes = {
    'debug': {
        'sanitize': '-fsanitize=address -fsanitize=leak -fsanitize=undefined',
        'sanitize_libs': '-lasan -lubsan',
        'opt': '-O0 -DDEBUG -DDEBUG_SHARED_PTR -DDEFAULT_ALLOCATOR -DDEBUG_LSA_SANITIZER',
        'libs': '',
    },
    'release': {
        'sanitize': '',
        'sanitize_libs': '',
        'opt': '-O3',
        'libs': '',
    },
}

scylla_tests = [
    'tests/mutation_test',
    'tests/mvcc_test',
    'tests/mutation_fragment_test',
    'tests/flat_mutation_reader_test',
    'tests/schema_registry_test',
    'tests/canonical_mutation_test',
    'tests/range_test',
    'tests/types_test',
    'tests/keys_test',
    'tests/partitioner_test',
    'tests/frozen_mutation_test',
    'tests/serialized_action_test',
    'tests/hint_test',
    'tests/clustering_ranges_walker_test',
    'tests/perf/perf_mutation',
    'tests/lsa_async_eviction_test',
    'tests/lsa_sync_eviction_test',
    'tests/row_cache_alloc_stress',
    'tests/perf_row_cache_update',
    'tests/perf/perf_hash',
    'tests/perf/perf_cql_parser',
    'tests/perf/perf_simple_query',
    'tests/perf/perf_fast_forward',
    'tests/perf/perf_cache_eviction',
    'tests/cache_flat_mutation_reader_test',
    'tests/row_cache_stress_test',
    'tests/memory_footprint',
    'tests/perf/perf_sstable',
    'tests/cql_query_test',
    'tests/secondary_index_test',
    'tests/json_cql_query_test',
    'tests/filtering_test',
    'tests/storage_proxy_test',
    'tests/schema_change_test',
    'tests/mutation_reader_test',
    'tests/mutation_query_test',
    'tests/row_cache_test',
    'tests/test-serialization',
    'tests/broken_sstable_test',
    'tests/sstable_test',
    'tests/sstable_3_x_test',
    'tests/sstable_mutation_test',
    'tests/sstable_resharding_test',
    'tests/memtable_test',
    'tests/commitlog_test',
    'tests/cartesian_product_test',
    'tests/hash_test',
    'tests/map_difference_test',
    'tests/message',
    'tests/gossip',
    'tests/gossip_test',
    'tests/compound_test',
    'tests/config_test',
    'tests/gossiping_property_file_snitch_test',
    'tests/ec2_snitch_test',
    'tests/gce_snitch_test',
    'tests/snitch_reset_test',
    'tests/network_topology_strategy_test',
    'tests/query_processor_test',
    'tests/batchlog_manager_test',
    'tests/bytes_ostream_test',
    'tests/UUID_test',
    'tests/murmur_hash_test',
    'tests/allocation_strategy_test',
    'tests/logalloc_test',
    'tests/log_heap_test',
    'tests/managed_vector_test',
    'tests/crc_test',
    'tests/checksum_utils_test',
    'tests/flush_queue_test',
    'tests/dynamic_bitset_test',
    'tests/auth_test',
    'tests/idl_test',
    'tests/range_tombstone_list_test',
    'tests/anchorless_list_test',
    'tests/database_test',
    'tests/nonwrapping_range_test',
    'tests/input_stream_test',
    'tests/virtual_reader_test',
    'tests/view_schema_test',
    'tests/view_build_test',
    'tests/view_complex_test',
    'tests/counter_test',
    'tests/cell_locker_test',
    'tests/row_locker_test',
    'tests/streaming_histogram_test',
    'tests/duration_test',
    'tests/vint_serialization_test',
    'tests/continuous_data_consumer_test',
    'tests/compress_test',
    'tests/chunked_vector_test',
    'tests/loading_cache_test',
    'tests/castas_fcts_test',
    'tests/big_decimal_test',
    'tests/aggregate_fcts_test',
    'tests/role_manager_test',
    'tests/caching_options_test',
    'tests/auth_resource_test',
    'tests/cql_auth_query_test',
    'tests/enum_set_test',
    'tests/extensions_test',
    'tests/cql_auth_syntax_test',
    'tests/querier_cache',
    'tests/limiting_data_source_test',
    'tests/meta_test',
    'tests/imr_test',
    'tests/partition_data_test',
    'tests/reusable_buffer_test',
    'tests/multishard_writer_test',
    'tests/observable_test',
    'tests/transport_test',
    'tests/fragmented_temporary_buffer_test',
    'tests/json_test',
    'tests/auth_passwords_test',
    'tests/multishard_mutation_query_test',
    'tests/top_k_test',
<<<<<<< HEAD
    'tests/utf8_test',
    'tests/small_vector_test',
=======
    'tests/data_listeners_test',
>>>>>>> 7677d2ba
]

perf_tests = [
    'tests/perf/perf_mutation_readers',
    'tests/perf/perf_checksum',
    'tests/perf/perf_mutation_fragment',
    'tests/perf/perf_idl',
]

apps = [
    'scylla',
]

tests = scylla_tests + perf_tests

other = [
    'iotune',
]

all_artifacts = apps + tests + other

arg_parser = argparse.ArgumentParser('Configure scylla')
arg_parser.add_argument('--static', dest='static', action='store_const', default='',
                        const='-static',
                        help='Static link (useful for running on hosts outside the build environment')
arg_parser.add_argument('--pie', dest='pie', action='store_true',
                        help='Build position-independent executable (PIE)')
arg_parser.add_argument('--so', dest='so', action='store_true',
                        help='Build shared object (SO) instead of executable')
arg_parser.add_argument('--mode', action='store', choices=list(modes.keys()) + ['all'], default='all')
arg_parser.add_argument('--with', dest='artifacts', action='append', choices=all_artifacts, default=[])
arg_parser.add_argument('--cflags', action='store', dest='user_cflags', default='',
                        help='Extra flags for the C++ compiler')
arg_parser.add_argument('--ldflags', action='store', dest='user_ldflags', default='',
                        help='Extra flags for the linker')
arg_parser.add_argument('--target', action='store', dest='target', default=default_target_arch(),
                        help='Target architecture (-march)')
arg_parser.add_argument('--compiler', action='store', dest='cxx', default='g++',
                        help='C++ compiler path')
arg_parser.add_argument('--c-compiler', action='store', dest='cc', default='gcc',
                        help='C compiler path')
arg_parser.add_argument('--with-osv', action='store', dest='with_osv', default='',
                        help='Shortcut for compile for OSv')
arg_parser.add_argument('--enable-dpdk', action='store_true', dest='dpdk', default=False,
                        help='Enable dpdk (from seastar dpdk sources)')
arg_parser.add_argument('--dpdk-target', action='store', dest='dpdk_target', default='',
                        help='Path to DPDK SDK target location (e.g. <DPDK SDK dir>/x86_64-native-linuxapp-gcc)')
arg_parser.add_argument('--debuginfo', action='store', dest='debuginfo', type=int, default=1,
                        help='Enable(1)/disable(0)compiler debug information generation')
arg_parser.add_argument('--static-stdc++', dest='staticcxx', action='store_true',
                        help='Link libgcc and libstdc++ statically')
arg_parser.add_argument('--static-thrift', dest='staticthrift', action='store_true',
                        help='Link libthrift statically')
arg_parser.add_argument('--static-boost', dest='staticboost', action='store_true',
                        help='Link boost statically')
arg_parser.add_argument('--static-yaml-cpp', dest='staticyamlcpp', action='store_true',
                        help='Link libyaml-cpp statically')
arg_parser.add_argument('--tests-debuginfo', action='store', dest='tests_debuginfo', type=int, default=0,
                        help='Enable(1)/disable(0)compiler debug information generation for tests')
arg_parser.add_argument('--python', action='store', dest='python', default='python3',
                        help='Python3 path')
add_tristate(arg_parser, name='hwloc', dest='hwloc', help='hwloc support')
add_tristate(arg_parser, name='xen', dest='xen', help='Xen support')
arg_parser.add_argument('--enable-gcc6-concepts', dest='gcc6_concepts', action='store_true', default=False,
                        help='enable experimental support for C++ Concepts as implemented in GCC 6')
arg_parser.add_argument('--enable-alloc-failure-injector', dest='alloc_failure_injector', action='store_true', default=False,
                        help='enable allocation failure injection')
arg_parser.add_argument('--with-antlr3', dest='antlr3_exec', action='store', default=None,
                        help='path to antlr3 executable')
arg_parser.add_argument('--with-ragel', dest='ragel_exec', action='store', default=None,
                        help='path to ragel executable')
args = arg_parser.parse_args()

defines = []

extra_cxxflags = {}

cassandra_interface = Thrift(source='interface/cassandra.thrift', service='Cassandra')

scylla_core = (['database.cc',
                'table.cc',
                'atomic_cell.cc',
                'schema.cc',
                'frozen_schema.cc',
                'schema_registry.cc',
                'bytes.cc',
                'mutation.cc',
                'mutation_fragment.cc',
                'partition_version.cc',
                'row_cache.cc',
                'canonical_mutation.cc',
                'frozen_mutation.cc',
                'memtable.cc',
                'schema_mutations.cc',
                'supervisor.cc',
                'utils/logalloc.cc',
                'utils/large_bitset.cc',
                'utils/buffer_input_stream.cc',
                'utils/limiting_data_source.cc',
                'mutation_partition.cc',
                'mutation_partition_view.cc',
                'mutation_partition_serializer.cc',
                'mutation_reader.cc',
                'flat_mutation_reader.cc',
                'mutation_query.cc',
                'json.cc',
                'keys.cc',
                'counters.cc',
                'compress.cc',
                'sstables/mp_row_consumer.cc',
                'sstables/sstables.cc',
                'sstables/mc/writer.cc',
                'sstables/sstable_version.cc',
                'sstables/compress.cc',
                'sstables/partition.cc',
                'sstables/compaction.cc',
                'sstables/compaction_strategy.cc',
                'sstables/compaction_manager.cc',
                'sstables/integrity_checked_file_impl.cc',
                'sstables/prepended_input_stream.cc',
                'sstables/m_format_read_helpers.cc',
                'transport/event.cc',
                'transport/event_notifier.cc',
                'transport/server.cc',
                'transport/messages/result_message.cc',
                'cql3/abstract_marker.cc',
                'cql3/attributes.cc',
                'cql3/cf_name.cc',
                'cql3/cql3_type.cc',
                'cql3/operation.cc',
                'cql3/index_name.cc',
                'cql3/keyspace_element_name.cc',
                'cql3/lists.cc',
                'cql3/sets.cc',
                'cql3/maps.cc',
                'cql3/functions/functions.cc',
                'cql3/functions/castas_fcts.cc',
                'cql3/statements/cf_prop_defs.cc',
                'cql3/statements/cf_statement.cc',
                'cql3/statements/authentication_statement.cc',
                'cql3/statements/create_keyspace_statement.cc',
                'cql3/statements/create_table_statement.cc',
                'cql3/statements/create_view_statement.cc',
                'cql3/statements/create_type_statement.cc',
                'cql3/statements/drop_index_statement.cc',
                'cql3/statements/drop_keyspace_statement.cc',
                'cql3/statements/drop_table_statement.cc',
                'cql3/statements/drop_view_statement.cc',
                'cql3/statements/drop_type_statement.cc',
                'cql3/statements/schema_altering_statement.cc',
                'cql3/statements/ks_prop_defs.cc',
                'cql3/statements/modification_statement.cc',
                'cql3/statements/parsed_statement.cc',
                'cql3/statements/property_definitions.cc',
                'cql3/statements/update_statement.cc',
                'cql3/statements/delete_statement.cc',
                'cql3/statements/batch_statement.cc',
                'cql3/statements/select_statement.cc',
                'cql3/statements/use_statement.cc',
                'cql3/statements/index_prop_defs.cc',
                'cql3/statements/index_target.cc',
                'cql3/statements/create_index_statement.cc',
                'cql3/statements/truncate_statement.cc',
                'cql3/statements/alter_table_statement.cc',
                'cql3/statements/alter_view_statement.cc',
                'cql3/statements/list_users_statement.cc',
                'cql3/statements/authorization_statement.cc',
                'cql3/statements/permission_altering_statement.cc',
                'cql3/statements/list_permissions_statement.cc',
                'cql3/statements/grant_statement.cc',
                'cql3/statements/revoke_statement.cc',
                'cql3/statements/alter_type_statement.cc',
                'cql3/statements/alter_keyspace_statement.cc',
                'cql3/statements/role-management-statements.cc',
                'cql3/update_parameters.cc',
                'cql3/ut_name.cc',
                'cql3/role_name.cc',
                'thrift/handler.cc',
                'thrift/server.cc',
                'thrift/thrift_validation.cc',
                'utils/runtime.cc',
                'utils/murmur_hash.cc',
                'utils/uuid.cc',
                'utils/big_decimal.cc',
                'types.cc',
                'validation.cc',
                'service/priority_manager.cc',
                'service/migration_manager.cc',
                'service/storage_proxy.cc',
                'cql3/operator.cc',
                'cql3/relation.cc',
                'cql3/column_identifier.cc',
                'cql3/column_specification.cc',
                'cql3/constants.cc',
                'cql3/query_processor.cc',
                'cql3/query_options.cc',
                'cql3/single_column_relation.cc',
                'cql3/token_relation.cc',
                'cql3/column_condition.cc',
                'cql3/user_types.cc',
                'cql3/untyped_result_set.cc',
                'cql3/selection/abstract_function_selector.cc',
                'cql3/selection/simple_selector.cc',
                'cql3/selection/selectable.cc',
                'cql3/selection/selector_factories.cc',
                'cql3/selection/selection.cc',
                'cql3/selection/selector.cc',
                'cql3/restrictions/statement_restrictions.cc',
                'cql3/result_set.cc',
                'cql3/variable_specifications.cc',
                'db/consistency_level.cc',
                'db/system_keyspace.cc',
                'db/system_distributed_keyspace.cc',
                'db/schema_tables.cc',
                'db/cql_type_parser.cc',
                'db/legacy_schema_migrator.cc',
                'db/commitlog/commitlog.cc',
                'db/commitlog/commitlog_replayer.cc',
                'db/commitlog/commitlog_entry.cc',
                'db/data_listeners.cc',
                'db/hints/manager.cc',
                'db/hints/resource_manager.cc',
                'db/config.cc',
                'db/extensions.cc',
                'db/heat_load_balance.cc',
                'db/large_partition_handler.cc',
                'db/marshal/type_parser.cc',
                'db/batchlog_manager.cc',
                'db/view/view.cc',
                'db/view/view_update_from_staging_generator.cc',
                'db/view/row_locking.cc',
                'index/secondary_index_manager.cc',
                'index/secondary_index.cc',
                'utils/UUID_gen.cc',
                'utils/i_filter.cc',
                'utils/bloom_filter.cc',
                'utils/bloom_calculations.cc',
                'utils/rate_limiter.cc',
                'utils/file_lock.cc',
                'utils/dynamic_bitset.cc',
                'utils/managed_bytes.cc',
                'utils/exceptions.cc',
                'utils/config_file.cc',
                'utils/gz/crc_combine.cc',
                'gms/version_generator.cc',
                'gms/versioned_value.cc',
                'gms/gossiper.cc',
                'gms/failure_detector.cc',
                'gms/gossip_digest_syn.cc',
                'gms/gossip_digest_ack.cc',
                'gms/gossip_digest_ack2.cc',
                'gms/endpoint_state.cc',
                'gms/application_state.cc',
                'gms/inet_address.cc',
                'dht/i_partitioner.cc',
                'dht/murmur3_partitioner.cc',
                'dht/byte_ordered_partitioner.cc',
                'dht/random_partitioner.cc',
                'dht/boot_strapper.cc',
                'dht/range_streamer.cc',
                'unimplemented.cc',
                'query.cc',
                'query-result-set.cc',
                'locator/abstract_replication_strategy.cc',
                'locator/simple_strategy.cc',
                'locator/local_strategy.cc',
                'locator/network_topology_strategy.cc',
                'locator/everywhere_replication_strategy.cc',
                'locator/token_metadata.cc',
                'locator/snitch_base.cc',
                'locator/simple_snitch.cc',
                'locator/rack_inferring_snitch.cc',
                'locator/gossiping_property_file_snitch.cc',
                'locator/production_snitch_base.cc',
                'locator/ec2_snitch.cc',
                'locator/ec2_multi_region_snitch.cc',
                'locator/gce_snitch.cc',
                'message/messaging_service.cc',
                'service/client_state.cc',
                'service/migration_task.cc',
                'service/storage_service.cc',
                'service/misc_services.cc',
                'service/pager/paging_state.cc',
                'service/pager/query_pagers.cc',
                'streaming/stream_task.cc',
                'streaming/stream_session.cc',
                'streaming/stream_request.cc',
                'streaming/stream_summary.cc',
                'streaming/stream_transfer_task.cc',
                'streaming/stream_receive_task.cc',
                'streaming/stream_plan.cc',
                'streaming/progress_info.cc',
                'streaming/session_info.cc',
                'streaming/stream_coordinator.cc',
                'streaming/stream_manager.cc',
                'streaming/stream_result_future.cc',
                'streaming/stream_session_state.cc',
                'clocks-impl.cc',
                'partition_slice_builder.cc',
                'init.cc',
                'lister.cc',
                'repair/repair.cc',
                'repair/row_level.cc',
                'exceptions/exceptions.cc',
                'auth/allow_all_authenticator.cc',
                'auth/allow_all_authorizer.cc',
                'auth/authenticated_user.cc',
                'auth/authenticator.cc',
                'auth/common.cc',
                'auth/default_authorizer.cc',
                'auth/resource.cc',
                'auth/roles-metadata.cc',
                'auth/passwords.cc',
                'auth/password_authenticator.cc',
                'auth/permission.cc',
                'auth/permissions_cache.cc',
                'auth/service.cc',
                'auth/standard_role_manager.cc',
                'auth/transitional.cc',
                'auth/authentication_options.cc',
                'auth/role_or_anonymous.cc',
                'tracing/tracing.cc',
                'tracing/trace_keyspace_helper.cc',
                'tracing/trace_state.cc',
                'table_helper.cc',
                'range_tombstone.cc',
                'range_tombstone_list.cc',
                'disk-error-handler.cc',
                'duration.cc',
                'vint-serialization.cc',
                'utils/arch/powerpc/crc32-vpmsum/crc32_wrapper.cc',
                'querier.cc',
                'data/cell.cc',
                'multishard_writer.cc',
                'multishard_mutation_query.cc',
                'reader_concurrency_semaphore.cc',
                'utils/utf8.cc',
                'utils/ascii.cc',
                ] + [Antlr3Grammar('cql3/Cql.g')] + [Thrift('interface/cassandra.thrift', 'Cassandra')]
               )

api = ['api/api.cc',
       'api/api-doc/storage_service.json',
       'api/api-doc/lsa.json',
       'api/storage_service.cc',
       'api/api-doc/commitlog.json',
       'api/commitlog.cc',
       'api/api-doc/gossiper.json',
       'api/gossiper.cc',
       'api/api-doc/failure_detector.json',
       'api/failure_detector.cc',
       'api/api-doc/column_family.json',
       'api/column_family.cc',
       'api/messaging_service.cc',
       'api/api-doc/messaging_service.json',
       'api/api-doc/storage_proxy.json',
       'api/storage_proxy.cc',
       'api/api-doc/cache_service.json',
       'api/cache_service.cc',
       'api/api-doc/collectd.json',
       'api/collectd.cc',
       'api/api-doc/endpoint_snitch_info.json',
       'api/endpoint_snitch.cc',
       'api/api-doc/compaction_manager.json',
       'api/compaction_manager.cc',
       'api/api-doc/hinted_handoff.json',
       'api/hinted_handoff.cc',
       'api/api-doc/utils.json',
       'api/lsa.cc',
       'api/api-doc/stream_manager.json',
       'api/stream_manager.cc',
       'api/api-doc/system.json',
       'api/system.cc',
       'api/config.cc',
       'api/api-doc/config.json',
       ]

idls = ['idl/gossip_digest.idl.hh',
        'idl/uuid.idl.hh',
        'idl/range.idl.hh',
        'idl/keys.idl.hh',
        'idl/read_command.idl.hh',
        'idl/token.idl.hh',
        'idl/ring_position.idl.hh',
        'idl/result.idl.hh',
        'idl/frozen_mutation.idl.hh',
        'idl/reconcilable_result.idl.hh',
        'idl/streaming.idl.hh',
        'idl/paging_state.idl.hh',
        'idl/frozen_schema.idl.hh',
        'idl/partition_checksum.idl.hh',
        'idl/replay_position.idl.hh',
        'idl/truncation_record.idl.hh',
        'idl/mutation.idl.hh',
        'idl/query.idl.hh',
        'idl/idl_test.idl.hh',
        'idl/commitlog.idl.hh',
        'idl/tracing.idl.hh',
        'idl/consistency_level.idl.hh',
        'idl/cache_temperature.idl.hh',
        'idl/view.idl.hh',
        ]

scylla_tests_dependencies = scylla_core + idls + [
    'tests/cql_test_env.cc',
    'tests/cql_assertions.cc',
    'tests/result_set_assertions.cc',
    'tests/mutation_source_test.cc',
]

scylla_tests_seastar_deps = [
    'seastar/tests/test-utils.cc',
    'seastar/tests/test_runner.cc',
]

deps = {
    'scylla': idls + ['main.cc', 'release.cc'] + scylla_core + api,
}

pure_boost_tests = set([
    'tests/partitioner_test',
    'tests/map_difference_test',
    'tests/keys_test',
    'tests/compound_test',
    'tests/range_tombstone_list_test',
    'tests/anchorless_list_test',
    'tests/nonwrapping_range_test',
    'tests/test-serialization',
    'tests/range_test',
    'tests/crc_test',
    'tests/checksum_utils_test',
    'tests/managed_vector_test',
    'tests/dynamic_bitset_test',
    'tests/idl_test',
    'tests/cartesian_product_test',
    'tests/streaming_histogram_test',
    'tests/duration_test',
    'tests/vint_serialization_test',
    'tests/compress_test',
    'tests/chunked_vector_test',
    'tests/big_decimal_test',
    'tests/caching_options_test',
    'tests/auth_resource_test',
    'tests/enum_set_test',
    'tests/cql_auth_syntax_test',
    'tests/meta_test',
    'tests/imr_test',
    'tests/partition_data_test',
    'tests/reusable_buffer_test',
    'tests/observable_test',
    'tests/json_test',
    'tests/auth_passwords_test',
    'tests/top_k_test',
    'tests/small_vector_test',
])

tests_not_using_seastar_test_framework = set([
    'tests/perf/perf_mutation',
    'tests/lsa_async_eviction_test',
    'tests/lsa_sync_eviction_test',
    'tests/row_cache_alloc_stress',
    'tests/perf_row_cache_update',
    'tests/perf/perf_hash',
    'tests/perf/perf_cql_parser',
    'tests/message',
    'tests/perf/perf_simple_query',
    'tests/perf/perf_fast_forward',
    'tests/perf/perf_cache_eviction',
    'tests/row_cache_stress_test',
    'tests/memory_footprint',
    'tests/gossip',
    'tests/perf/perf_sstable',
    'tests/small_vector_test',
]) | pure_boost_tests

for t in tests_not_using_seastar_test_framework:
    if t not in scylla_tests:
        raise Exception("Test %s not found in scylla_tests" % (t))

for t in scylla_tests:
    deps[t] = [t + '.cc']
    if t not in tests_not_using_seastar_test_framework:
        deps[t] += scylla_tests_dependencies
        deps[t] += scylla_tests_seastar_deps
    else:
        deps[t] += scylla_core + idls + ['tests/cql_test_env.cc']

perf_tests_seastar_deps = [
    'seastar/tests/perf/perf_tests.cc'
]

for t in perf_tests:
    deps[t] = [t + '.cc'] + scylla_tests_dependencies + perf_tests_seastar_deps

deps['tests/sstable_test'] += ['tests/sstable_datafile_test.cc', 'tests/sstable_utils.cc', 'tests/normalizing_reader.cc']
deps['tests/mutation_reader_test'] += ['tests/sstable_utils.cc']

deps['tests/bytes_ostream_test'] = ['tests/bytes_ostream_test.cc', 'utils/managed_bytes.cc', 'utils/logalloc.cc', 'utils/dynamic_bitset.cc']
deps['tests/input_stream_test'] = ['tests/input_stream_test.cc']
deps['tests/UUID_test'] = ['utils/UUID_gen.cc', 'tests/UUID_test.cc', 'utils/uuid.cc', 'utils/managed_bytes.cc', 'utils/logalloc.cc', 'utils/dynamic_bitset.cc']
deps['tests/murmur_hash_test'] = ['bytes.cc', 'utils/murmur_hash.cc', 'tests/murmur_hash_test.cc']
deps['tests/allocation_strategy_test'] = ['tests/allocation_strategy_test.cc', 'utils/logalloc.cc', 'utils/dynamic_bitset.cc']
deps['tests/log_heap_test'] = ['tests/log_heap_test.cc']
deps['tests/anchorless_list_test'] = ['tests/anchorless_list_test.cc']
deps['tests/perf/perf_fast_forward'] += ['release.cc']
deps['tests/meta_test'] = ['tests/meta_test.cc']
deps['tests/imr_test'] = ['tests/imr_test.cc', 'utils/logalloc.cc', 'utils/dynamic_bitset.cc']
deps['tests/reusable_buffer_test'] = ['tests/reusable_buffer_test.cc']
deps['tests/utf8_test'] = ['utils/utf8.cc', 'tests/utf8_test.cc']
deps['tests/small_vector_test'] = ['tests/small_vector_test.cc']

deps['utils/gz/gen_crc_combine_table'] = ['utils/gz/gen_crc_combine_table.cc']

warnings = [
    '-Wno-mismatched-tags',  # clang-only
    '-Wno-maybe-uninitialized',  # false positives on gcc 5
    '-Wno-tautological-compare',
    '-Wno-parentheses-equality',
    '-Wno-c++11-narrowing',
    '-Wno-c++1z-extensions',
    '-Wno-sometimes-uninitialized',
    '-Wno-return-stack-address',
    '-Wno-missing-braces',
    '-Wno-unused-lambda-capture',
    '-Wno-misleading-indentation',
    '-Wno-overflow',
    '-Wno-noexcept-type',
    '-Wno-nonnull-compare'
]

warnings = [w
            for w in warnings
            if flag_supported(flag=w, compiler=args.cxx)]

warnings = ' '.join(warnings + ['-Wno-error=deprecated-declarations'])

optimization_flags = [
    '--param inline-unit-growth=300',
]
optimization_flags = [o
                      for o in optimization_flags
                      if flag_supported(flag=o, compiler=args.cxx)]
modes['release']['opt'] += ' ' + ' '.join(optimization_flags)

gold_linker_flag = gold_supported(compiler=args.cxx)

dbgflag = debug_flag(args.cxx) if args.debuginfo else ''
tests_link_rule = 'link' if args.tests_debuginfo else 'link_stripped'

if args.so:
    args.pie = '-shared'
    args.fpie = '-fpic'
elif args.pie:
    args.pie = '-pie'
    args.fpie = '-fpie'
else:
    args.pie = ''
    args.fpie = ''

# a list element means a list of alternative packages to consider
# the first element becomes the HAVE_pkg define
# a string element is a package name with no alternatives
optional_packages = [['libsystemd', 'libsystemd-daemon']]
pkgs = []


def setup_first_pkg_of_list(pkglist):
    # The HAVE_pkg symbol is taken from the first alternative
    upkg = pkglist[0].upper().replace('-', '_')
    for pkg in pkglist:
        if have_pkg(pkg):
            pkgs.append(pkg)
            defines.append('HAVE_{}=1'.format(upkg))
            return True
    return False


for pkglist in optional_packages:
    if isinstance(pkglist, str):
        pkglist = [pkglist]
    if not setup_first_pkg_of_list(pkglist):
        if len(pkglist) == 1:
            print('Missing optional package {pkglist[0]}'.format(**locals()))
        else:
            alternatives = ':'.join(pkglist[1:])
            print('Missing optional package {pkglist[0]} (or alteratives {alternatives})'.format(**locals()))


compiler_test_src = '''
#if __GNUC__ < 7
    #error "MAJOR"
#elif __GNUC__ == 7
    #if __GNUC_MINOR__ < 3
        #error "MINOR"
    #endif
#endif

int main() { return 0; }
'''
if not try_compile_and_link(compiler=args.cxx, source=compiler_test_src):
    print('Wrong GCC version. Scylla needs GCC >= 7.3 to compile.')
    sys.exit(1)

if not try_compile(compiler=args.cxx, source='#include <boost/version.hpp>'):
    print('Boost not installed.  Please install {}.'.format(pkgname("boost-devel")))
    sys.exit(1)

if not try_compile(compiler=args.cxx, source='''\
        #include <boost/version.hpp>
        #if BOOST_VERSION < 105500
        #error Boost version too low
        #endif
        '''):
    print('Installed boost version too old.  Please update {}.'.format(pkgname("boost-devel")))
    sys.exit(1)


has_sanitize_address_use_after_scope = try_compile(compiler=args.cxx, flags=['-fsanitize-address-use-after-scope'], source='int f() {}')

defines = ' '.join(['-D' + d for d in defines])

globals().update(vars(args))

total_memory = os.sysconf('SC_PAGE_SIZE') * os.sysconf('SC_PHYS_PAGES')
link_pool_depth = max(int(total_memory / 7e9), 1)

build_modes = modes if args.mode == 'all' else [args.mode]
build_artifacts = all_artifacts if not args.artifacts else args.artifacts

status = subprocess.call("./SCYLLA-VERSION-GEN")
if status != 0:
    print('Version file generation failed')
    sys.exit(1)

file = open('build/SCYLLA-VERSION-FILE', 'r')
scylla_version = file.read().strip()
file = open('build/SCYLLA-RELEASE-FILE', 'r')
scylla_release = file.read().strip()

extra_cxxflags["release.cc"] = "-DSCYLLA_VERSION=\"\\\"" + scylla_version + "\\\"\" -DSCYLLA_RELEASE=\"\\\"" + scylla_release + "\\\"\""

seastar_flags = []
if args.dpdk:
    # fake dependencies on dpdk, so that it is built before anything else
    seastar_flags += ['--enable-dpdk']
elif args.dpdk_target:
    seastar_flags += ['--dpdk-target', args.dpdk_target]
if args.staticcxx:
    seastar_flags += ['--static-stdc++']
if args.staticboost:
    seastar_flags += ['--static-boost']
if args.staticyamlcpp:
    seastar_flags += ['--static-yaml-cpp']
if args.gcc6_concepts:
    seastar_flags += ['--enable-gcc6-concepts']
if args.alloc_failure_injector:
    seastar_flags += ['--enable-alloc-failure-injector']

seastar_cflags = args.user_cflags
seastar_cflags += ' ' + debug_compress_flag(compiler=args.cxx)
if args.target != '':
    seastar_cflags += ' -march=' + args.target
seastar_ldflags = args.user_ldflags
seastar_flags += ['--compiler', args.cxx, '--c-compiler', args.cc, '--cflags=%s' % (seastar_cflags), '--ldflags=%s' % (seastar_ldflags),
                  '--c++-dialect=gnu++1z', '--optflags=%s' % (modes['release']['opt']), ]

libdeflate_cflags = seastar_cflags

status = subprocess.call([args.python, './configure.py'] + seastar_flags, cwd='seastar')

if status != 0:
    print('Seastar configuration failed')
    sys.exit(1)


pc = {mode: 'build/{}/seastar.pc'.format(mode) for mode in build_modes}
ninja = find_executable('ninja') or find_executable('ninja-build')
if not ninja:
    print('Ninja executable (ninja or ninja-build) not found on PATH\n')
    sys.exit(1)
status = subprocess.call([ninja] + list(pc.values()), cwd='seastar')
if status:
    print('Failed to generate {}\n'.format(pc))
    sys.exit(1)

for mode in build_modes:
    cfg = dict([line.strip().split(': ', 1)
                for line in open('seastar/' + pc[mode])
                if ': ' in line])
    if args.staticcxx:
        cfg['Libs'] = cfg['Libs'].replace('-lstdc++ ', '')
    modes[mode]['seastar_cflags'] = cfg['Cflags']
    modes[mode]['seastar_libs'] = cfg['Libs']

seastar_deps = 'practically_anything_can_change_so_lets_run_it_every_time_and_restat.'

args.user_cflags += " " + pkg_config("--cflags", "jsoncpp")
libs = ' '.join([maybe_static(args.staticyamlcpp, '-lyaml-cpp'), '-llz4', '-lz', '-lsnappy', pkg_config("--libs", "jsoncpp"),
                 maybe_static(args.staticboost, '-lboost_filesystem'), ' -lstdc++fs', ' -lcrypt', ' -lcryptopp',
                 maybe_static(args.staticboost, '-lboost_date_time'), ])

xxhash_dir = 'xxHash'

if not os.path.exists(xxhash_dir) or not os.listdir(xxhash_dir):
    raise Exception(xxhash_dir + ' is empty. Run "git submodule update --init".')

if not args.staticboost:
    args.user_cflags += ' -DBOOST_TEST_DYN_LINK'

for pkg in pkgs:
    args.user_cflags += ' ' + pkg_config('--cflags', pkg)
    libs += ' ' + pkg_config('--libs', pkg)
user_cflags = args.user_cflags
user_ldflags = args.user_ldflags
if args.staticcxx:
    user_ldflags += " -static-libgcc -static-libstdc++"
if args.staticthrift:
    thrift_libs = "-Wl,-Bstatic -lthrift -Wl,-Bdynamic"
else:
    thrift_libs = "-lthrift"

outdir = 'build'
buildfile = 'build.ninja'

os.makedirs(outdir, exist_ok=True)
do_sanitize = True
if args.static:
    do_sanitize = False

if args.antlr3_exec:
    antlr3_exec = args.antlr3_exec
else:
    antlr3_exec = "antlr3"

if args.ragel_exec:
    ragel_exec = args.ragel_exec
else:
    ragel_exec = "ragel"

with open(buildfile, 'w') as f:
    f.write(textwrap.dedent('''\
        configure_args = {configure_args}
        builddir = {outdir}
        cxx = {cxx}
        cxxflags = {user_cflags} {warnings} {defines}
        ldflags = {gold_linker_flag} {user_ldflags}
        libs = {libs}
        pool link_pool
            depth = {link_pool_depth}
        pool seastar_pool
            depth = 1
        rule ragel
            command = {ragel_exec} -G2 -o $out $in
            description = RAGEL $out
        rule gen
            command = echo -e $text > $out
            description = GEN $out
        rule swagger
            command = seastar/scripts/seastar-json2code.py -f $in -o $out
            description = SWAGGER $out
        rule serializer
            command = {python} ./idl-compiler.py --ns ser -f $in -o $out
            description = IDL compiler $out
        rule ninja
            command = {ninja} -C $subdir $target
            restat = 1
            description = NINJA $out
        rule run
            command = $in > $out
            description = GEN $out
        rule copy
            command = cp $in $out
            description = COPY $out
        rule package
            command = scripts/create-relocatable-package.py --mode $mode $out
        ''').format(**globals()))
    for mode in build_modes:
        modeval = modes[mode]
        f.write(textwrap.dedent('''\
            cxxflags_{mode} = {opt} -DXXH_PRIVATE_API -I. -I $builddir/{mode}/gen -I seastar/include -I seastar/include -I seastar/build/{mode}/gen/include
            rule cxx.{mode}
              command = $cxx -MD -MT $out -MF $out.d {seastar_cflags} $cxxflags $cxxflags_{mode} $obj_cxxflags -c -o $out $in
              description = CXX $out
              depfile = $out.d
            rule link.{mode}
              command = $cxx  $cxxflags_{mode} {sanitize_libs} $ldflags {seastar_libs} -o $out $in $libs $libs_{mode}
              description = LINK $out
              pool = link_pool
            rule link_stripped.{mode}
              command = $cxx  $cxxflags_{mode} -s {sanitize_libs} $ldflags {seastar_libs} -o $out $in $libs $libs_{mode}
              description = LINK (stripped) $out
              pool = link_pool
            rule ar.{mode}
              command = rm -f $out; ar cr $out $in; ranlib $out
              description = AR $out
            rule thrift.{mode}
                command = thrift -gen cpp:cob_style -out $builddir/{mode}/gen $in
                description = THRIFT $in
            rule antlr3.{mode}
                # We replace many local `ExceptionBaseType* ex` variables with a single function-scope one.
                # Because we add such a variable to every function, and because `ExceptionBaseType` is not a global
                # name, we also add a global typedef to avoid compilation errors.
                command = sed -e '/^#if 0/,/^#endif/d' $in > $builddir/{mode}/gen/$in $
                     && {antlr3_exec} $builddir/{mode}/gen/$in $
                     && sed -i -e 's/^\\( *\)\\(ImplTraits::CommonTokenType\\* [a-zA-Z0-9_]* = NULL;\\)$$/\\1const \\2/' $
                        -e '1i using ExceptionBaseType = int;' $
                        -e 's/^{{/{{ ExceptionBaseType\* ex = nullptr;/; $
                            s/ExceptionBaseType\* ex = new/ex = new/; $
                            s/exceptions::syntax_exception e/exceptions::syntax_exception\& e/' $
                        build/{mode}/gen/${{stem}}Parser.cpp
                description = ANTLR3 $in
            ''').format(mode=mode, antlr3_exec=antlr3_exec, **modeval))
        f.write(
            'build {mode}: phony {artifacts}\n'.format(
                mode=mode,
                artifacts=str.join(' ', ('$builddir/' + mode + '/' + x for x in build_artifacts))
            )
        )
        compiles = {}
        ragels = {}
        swaggers = {}
        serializers = {}
        thrifts = set()
        antlr3_grammars = set()
        for binary in build_artifacts:
            if binary in other:
                continue
            srcs = deps[binary]
            objs = ['$builddir/' + mode + '/' + src.replace('.cc', '.o')
                    for src in srcs
                    if src.endswith('.cc')]
            objs.append('$builddir/../utils/arch/powerpc/crc32-vpmsum/crc32.S')
            has_thrift = False
            for dep in deps[binary]:
                if isinstance(dep, Thrift):
                    has_thrift = True
                    objs += dep.objects('$builddir/' + mode + '/gen')
                if isinstance(dep, Antlr3Grammar):
                    objs += dep.objects('$builddir/' + mode + '/gen')
            if binary.endswith('.a'):
                f.write('build $builddir/{}/{}: ar.{} {}\n'.format(mode, binary, mode, str.join(' ', objs)))
            else:
                objs.extend(['$builddir/' + mode + '/' + artifact for artifact in [
                    'libdeflate/libdeflate.a'
                ]])
                objs.append('$builddir/' + mode + '/gen/utils/gz/crc_combine_table.o')
                if binary.startswith('tests/'):
                    local_libs = '$libs'
                    if binary not in tests_not_using_seastar_test_framework or binary in pure_boost_tests:
                        local_libs += ' ' + maybe_static(args.staticboost, '-lboost_unit_test_framework')
                    if has_thrift:
                        local_libs += ' ' + thrift_libs + ' ' + maybe_static(args.staticboost, '-lboost_system')
                    # Our code's debugging information is huge, and multiplied
                    # by many tests yields ridiculous amounts of disk space.
                    # So we strip the tests by default; The user can very
                    # quickly re-link the test unstripped by adding a "_g"
                    # to the test name, e.g., "ninja build/release/testname_g"
                    f.write('build $builddir/{}/{}: {}.{} {} {}\n'.format(mode, binary, tests_link_rule, mode, str.join(' ', objs),
                                                                          'seastar/build/{}/libseastar.a'.format(mode)))
                    f.write('   libs = {}\n'.format(local_libs))
                    f.write('build $builddir/{}/{}_g: link.{} {} {}\n'.format(mode, binary, mode, str.join(' ', objs),
                                                                              'seastar/build/{}/libseastar.a'.format(mode)))
                    f.write('   libs = {}\n'.format(local_libs))
                else:
                    f.write('build $builddir/{}/{}: link.{} {} {}\n'.format(mode, binary, mode, str.join(' ', objs),
                                                                            'seastar/build/{}/libseastar.a'.format(mode)))
                    if has_thrift:
                        f.write('   libs =  {} {} $libs\n'.format(thrift_libs, maybe_static(args.staticboost, '-lboost_system')))
            for src in srcs:
                if src.endswith('.cc'):
                    obj = '$builddir/' + mode + '/' + src.replace('.cc', '.o')
                    compiles[obj] = src
                elif src.endswith('.rl'):
                    hh = '$builddir/' + mode + '/gen/' + src.replace('.rl', '.hh')
                    ragels[hh] = src
                elif src.endswith('.idl.hh'):
                    hh = '$builddir/' + mode + '/gen/' + src.replace('.idl.hh', '.dist.hh')
                    serializers[hh] = src
                elif src.endswith('.json'):
                    hh = '$builddir/' + mode + '/gen/' + src + '.hh'
                    swaggers[hh] = src
                elif src.endswith('.thrift'):
                    thrifts.add(src)
                elif src.endswith('.g'):
                    antlr3_grammars.add(src)
                else:
                    raise Exception('No rule for ' + src)
        compiles['$builddir/' + mode + '/gen/utils/gz/crc_combine_table.o'] = '$builddir/' + mode + '/gen/utils/gz/crc_combine_table.cc'
        compiles['$builddir/' + mode + '/utils/gz/gen_crc_combine_table.o'] = 'utils/gz/gen_crc_combine_table.cc'
        f.write('build {}: run {}\n'.format('$builddir/' + mode + '/gen/utils/gz/crc_combine_table.cc',
                                            '$builddir/' + mode + '/utils/gz/gen_crc_combine_table'))
        f.write('build {}: link.{} {}\n'.format('$builddir/' + mode + '/utils/gz/gen_crc_combine_table', mode,
                                                '$builddir/' + mode + '/utils/gz/gen_crc_combine_table.o'))
        f.write(
            'build {mode}-objects: phony {objs}\n'.format(
                mode=mode,
                objs=' '.join(compiles)
            )
        )

        for obj in compiles:
            src = compiles[obj]
            gen_headers = list(ragels.keys())
            gen_headers += ['seastar/build/{}/gen/include/seastar/http/request_parser.hh'.format(mode)]
            gen_headers += ['seastar/build/{}/gen/include/seastar/http/response_parser.hh'.format(mode)]
            for th in thrifts:
                gen_headers += th.headers('$builddir/{}/gen'.format(mode))
            for g in antlr3_grammars:
                gen_headers += g.headers('$builddir/{}/gen'.format(mode))
            gen_headers += list(swaggers.keys())
            gen_headers += list(serializers.keys())
            f.write('build {}: cxx.{} {} || {} \n'.format(obj, mode, src, ' '.join(gen_headers)))
            if src in extra_cxxflags:
                f.write('    cxxflags = {seastar_cflags} $cxxflags $cxxflags_{mode} {extra_cxxflags}\n'.format(mode=mode, extra_cxxflags=extra_cxxflags[src], **modeval))
        for hh in ragels:
            src = ragels[hh]
            f.write('build {}: ragel {}\n'.format(hh, src))
        for hh in swaggers:
            src = swaggers[hh]
            f.write('build {}: swagger {} | seastar/scripts/seastar-json2code.py\n'.format(hh, src))
        for hh in serializers:
            src = serializers[hh]
            f.write('build {}: serializer {} | idl-compiler.py\n'.format(hh, src))
        for thrift in thrifts:
            outs = ' '.join(thrift.generated('$builddir/{}/gen'.format(mode)))
            f.write('build {}: thrift.{} {}\n'.format(outs, mode, thrift.source))
            for cc in thrift.sources('$builddir/{}/gen'.format(mode)):
                obj = cc.replace('.cpp', '.o')
                f.write('build {}: cxx.{} {}\n'.format(obj, mode, cc))
        for grammar in antlr3_grammars:
            outs = ' '.join(grammar.generated('$builddir/{}/gen'.format(mode)))
            f.write('build {}: antlr3.{} {}\n  stem = {}\n'.format(outs, mode, grammar.source,
                                                                   grammar.source.rsplit('.', 1)[0]))
            for cc in grammar.sources('$builddir/{}/gen'.format(mode)):
                obj = cc.replace('.cpp', '.o')
                f.write('build {}: cxx.{} {} || {}\n'.format(obj, mode, cc, ' '.join(serializers)))
                if cc.endswith('Parser.cpp') and has_sanitize_address_use_after_scope:
                    # Parsers end up using huge amounts of stack space and overflowing their stack
                    f.write('  obj_cxxflags = -fno-sanitize-address-use-after-scope\n')
        f.write('build seastar/build/{mode}/libseastar.a seastar/build/{mode}/apps/iotune/iotune seastar/build/{mode}/gen/include/seastar/http/request_parser.hh seastar/build/{mode}/gen/include/seastar/http/response_parser.hh: ninja {seastar_deps}\n'
                .format(**locals()))
        f.write('  pool = seastar_pool\n')
        f.write('  subdir = seastar\n')
        f.write('  target = build/{mode}/libseastar.a build/{mode}/apps/iotune/iotune build/{mode}/gen/include/seastar/http/request_parser.hh build/{mode}/gen/include/seastar/http/response_parser.hh\n'.format(**locals()))
        f.write(textwrap.dedent('''\
            build build/{mode}/iotune: copy seastar/build/{mode}/apps/iotune/iotune
            ''').format(**locals()))
        f.write('build build/{mode}/scylla-package.tar.gz: package build/{mode}/scylla build/{mode}/iotune build/SCYLLA-RELEASE-FILE build/SCYLLA-VERSION-FILE | always\n'.format(**locals()))
        f.write('    mode = {mode}\n'.format(**locals()))
        f.write('rule libdeflate.{mode}\n'.format(**locals()))
        f.write('    command = make -C libdeflate BUILD_DIR=../build/{mode}/libdeflate/ CFLAGS="{libdeflate_cflags}" CC={args.cc}\n'.format(**locals()))
        f.write('build build/{mode}/libdeflate/libdeflate.a: libdeflate.{mode}\n'.format(**locals()))

    f.write('build {}: phony\n'.format(seastar_deps))
    f.write(textwrap.dedent('''\
        rule configure
          command = {python} configure.py $configure_args
          generator = 1
        build build.ninja: configure | configure.py seastar/configure.py
        rule cscope
            command = find -name '*.[chS]' -o -name "*.cc" -o -name "*.hh" | cscope -bq -i-
            description = CSCOPE
        build cscope: cscope
        rule clean
            command = rm -rf build
            description = CLEAN
        build clean: clean
        default {modes_list}
        ''').format(modes_list=' '.join(build_modes), **globals()))
    f.write(textwrap.dedent('''\
        build always: phony
        rule scylla_version_gen
            command = ./SCYLLA-VERSION-GEN
        build build/SCYLLA-RELEASE-FILE build/SCYLLA-VERSION-FILE: scylla_version_gen
        ''').format(modes_list=' '.join(build_modes), **globals()))<|MERGE_RESOLUTION|>--- conflicted
+++ resolved
@@ -360,12 +360,9 @@
     'tests/auth_passwords_test',
     'tests/multishard_mutation_query_test',
     'tests/top_k_test',
-<<<<<<< HEAD
     'tests/utf8_test',
     'tests/small_vector_test',
-=======
     'tests/data_listeners_test',
->>>>>>> 7677d2ba
 ]
 
 perf_tests = [
